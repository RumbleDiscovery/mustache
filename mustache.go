package mustache

import (
    "bytes"
    "container/vector"
    "fmt"
    "io"
    "io/ioutil"
    "os"
    "path"
    "reflect"
    "strings"
)

type textElement struct {
    text []byte
}

type varElement struct {
    name string
    raw  bool
}

type sectionElement struct {
    name      string
    inverted  bool
    startline int
    elems     *vector.Vector
}

type Template struct {
    data    string
    otag    string
    ctag    string
    p       int
    curline int
    dir     string
    elems   *vector.Vector
}

type parseError struct {
    line    int
    message string
}

func (p parseError) String() string { return fmt.Sprintf("line %d: %s", p.line, p.message) }

var (
    esc_quot = []byte("&quot;")
    esc_apos = []byte("&apos;")
    esc_amp  = []byte("&amp;")
    esc_lt   = []byte("&lt;")
    esc_gt   = []byte("&gt;")
)

// taken from pkg/template
func htmlEscape(w io.Writer, s []byte) {
    var esc []byte
    last := 0
    for i, c := range s {
        switch c {
        case '"':
            esc = esc_quot
        case '\'':
            esc = esc_apos
        case '&':
            esc = esc_amp
        case '<':
            esc = esc_lt
        case '>':
            esc = esc_gt
        default:
            continue
        }
        w.Write(s[last:i])
        w.Write(esc)
        last = i + 1
    }
    w.Write(s[last:])
}

func (tmpl *Template) readString(s string) (string, os.Error) {
    i := tmpl.p
    newlines := 0
    for true {
        //are we at the end of the string?
        if i+len(s) > len(tmpl.data) {
            return tmpl.data[tmpl.p:], os.EOF
        }

        if tmpl.data[i] == '\n' {
            newlines++
        }

        if tmpl.data[i] != s[0] {
            i++
            continue
        }

        match := true
        for j := 1; j < len(s); j++ {
            if s[j] != tmpl.data[i+j] {
                match = false
                break
            }
        }

        if match {
            e := i + len(s)
            text := tmpl.data[tmpl.p:e]
            tmpl.p = e

            tmpl.curline += newlines
            return text, nil
        } else {
            i++
        }
    }

    //should never be here
    return "", nil
}

func (tmpl *Template) parsePartial(name string) (*Template, os.Error) {
    filenames := []string{
        path.Join(tmpl.dir, name),
        path.Join(tmpl.dir, name+".mustache"),
        path.Join(tmpl.dir, name+".stache"),
        name,
        name + ".mustache",
        name + ".stache",
    }
    var filename string
    for _, name := range filenames {
        f, err := os.Open(name)
        f.Close()
        if err == nil {
            filename = name
            break
        }
    }
    if filename == "" {
        return nil, os.NewError(fmt.Sprintf("Could not find partial %q", name))
    }

    partial, err := ParseFile(filename)

    if err != nil {
        return nil, err
    }

    return partial, nil
}

func (tmpl *Template) parseSection(section *sectionElement) os.Error {
    for {
        text, err := tmpl.readString(tmpl.otag)

        if err == os.EOF {
            return parseError{section.startline, "Section " + section.name + " has no closing tag"}
        }

        // put text into an item
        text = text[0 : len(text)-len(tmpl.otag)]
        section.elems.Push(&textElement{[]byte(text)})
        if tmpl.p < len(tmpl.data) && tmpl.data[tmpl.p] == '{' {
            text, err = tmpl.readString("}" + tmpl.ctag)
        } else {
            text, err = tmpl.readString(tmpl.ctag)
        }

        if err == os.EOF {
            //put the remaining text in a block
            return parseError{tmpl.curline, "unmatched open tag"}
        }

        //trim the close tag off the text
        tag := strings.TrimSpace(text[0 : len(text)-len(tmpl.ctag)])

        if len(tag) == 0 {
            return parseError{tmpl.curline, "empty tag"}
        }
        switch tag[0] {
        case '!':
            //ignore comment
            break
        case '#', '^':
            name := strings.TrimSpace(tag[1:])

            //ignore the newline when a section starts
            if len(tmpl.data) > tmpl.p && tmpl.data[tmpl.p] == '\n' {
                tmpl.p += 1
            } else if len(tmpl.data) > tmpl.p+1 && tmpl.data[tmpl.p] == '\r' && tmpl.data[tmpl.p+1] == '\n' {
                tmpl.p += 2
            }

            se := sectionElement{name, tag[0] == '^', tmpl.curline, new(vector.Vector)}
            err := tmpl.parseSection(&se)
            if err != nil {
                return err
            }
            section.elems.Push(&se)
        case '/':
            name := strings.TrimSpace(tag[1:])
            if name != section.name {
                return parseError{tmpl.curline, "interleaved closing tag: " + name}
            } else {
                return nil
            }
        case '>':
            name := strings.TrimSpace(tag[1:])
            partial, err := tmpl.parsePartial(name)
            if err != nil {
                return err
            }
            section.elems.Push(partial)
        case '=':
            if tag[len(tag)-1] != '=' {
                return parseError{tmpl.curline, "Invalid meta tag"}
            }
            tag = strings.TrimSpace(tag[1 : len(tag)-1])
            newtags := strings.Split(tag, " ", 2)
            if len(newtags) == 2 {
                tmpl.otag = newtags[0]
                tmpl.ctag = newtags[1]
            }
        case '{':
            if tag[len(tag)-1] == '}' {
                //use a raw tag
                section.elems.Push(&varElement{tag[1 : len(tag)-1], true})
            }
        default:
            section.elems.Push(&varElement{tag, false})
        }
    }

    return nil
}

func (tmpl *Template) parse() os.Error {
    for {
        text, err := tmpl.readString(tmpl.otag)

        if err == os.EOF {
            //put the remaining text in a block
            tmpl.elems.Push(&textElement{[]byte(text)})
            return nil
        }

        // put text into an item
        text = text[0 : len(text)-len(tmpl.otag)]
        tmpl.elems.Push(&textElement{[]byte(text)})

        if tmpl.p < len(tmpl.data) && tmpl.data[tmpl.p] == '{' {
            text, err = tmpl.readString("}" + tmpl.ctag)
        } else {
            text, err = tmpl.readString(tmpl.ctag)
        }

        if err == os.EOF {
            //put the remaining text in a block
            return parseError{tmpl.curline, "unmatched open tag"}
        }

        //trim the close tag off the text
        tag := strings.TrimSpace(text[0 : len(text)-len(tmpl.ctag)])
        if len(tag) == 0 {
            return parseError{tmpl.curline, "empty tag"}
        }
        switch tag[0] {
        case '!':
            //ignore comment
            break
        case '#', '^':
            name := strings.TrimSpace(tag[1:])

            if len(tmpl.data) > tmpl.p && tmpl.data[tmpl.p] == '\n' {
                tmpl.p += 1
            } else if len(tmpl.data) > tmpl.p+1 && tmpl.data[tmpl.p] == '\r' && tmpl.data[tmpl.p+1] == '\n' {
                tmpl.p += 2
            }

            se := sectionElement{name, tag[0] == '^', tmpl.curline, new(vector.Vector)}
            err := tmpl.parseSection(&se)
            if err != nil {
                return err
            }
            tmpl.elems.Push(&se)
        case '/':
            return parseError{tmpl.curline, "unmatched close tag"}
        case '>':
            name := strings.TrimSpace(tag[1:])
            partial, err := tmpl.parsePartial(name)
            if err != nil {
                return err
            }
            tmpl.elems.Push(partial)
        case '=':
            if tag[len(tag)-1] != '=' {
                return parseError{tmpl.curline, "Invalid meta tag"}
            }
            tag = strings.TrimSpace(tag[1 : len(tag)-1])
            newtags := strings.Split(tag, " ", 2)
            if len(newtags) == 2 {
                tmpl.otag = newtags[0]
                tmpl.ctag = newtags[1]
            }
        case '{':
            //use a raw tag
            if tag[len(tag)-1] == '}' {
                tmpl.elems.Push(&varElement{tag[1 : len(tag)-1], true})
            }
        default:
            tmpl.elems.Push(&varElement{tag, false})
        }
    }

    return nil
}

// See if name is a method of the value at some level of indirection.
// The return values are the result of the call (which may be nil if
// there's trouble) and whether a method of the right name exists with
// any signature.
func callMethod(data reflect.Value, name string) (result reflect.Value, found bool) {
    found = false
    // Method set depends on pointerness, and the value may be arbitrarily
    // indirect.  Simplest approach is to walk down the pointer chain and
    // see if we can find the method at each step.
    // Most steps will see NumMethod() == 0.
    for {
        typ := data.Type()
        if nMethod := data.Type().NumMethod(); nMethod > 0 {
            for i := 0; i < nMethod; i++ {
                method := typ.Method(i)
                if method.Name == name {

                    found = true // we found the name regardless
                    // does receiver type match? (pointerness might be off)
                    if typ == method.Type.In(0) {
                        return call(data, method), found
                    }
                }
            }
        }
        if nd := data; nd.Kind() == reflect.Ptr {
            data = nd.Elem()
        } else {
            break
        }
    }
    return
}

// Invoke the method. If its signature is wrong, return nil.
func call(v reflect.Value, method reflect.Method) reflect.Value {
    funcType := method.Type
    // Method must take no arguments, meaning as a func it has one argument (the receiver)
    if funcType.NumIn() != 1 {
        return reflect.Value{}
    }
    // Method must return a single value.
    if funcType.NumOut() == 0 {
        return reflect.Value{}
    }
    // Result will be the zeroth element of the returned slice.
    return method.Func.Call([]reflect.Value{v})[0]
}

// Evaluate interfaces and pointers looking for a value that can look up the name, via a
// struct field, method, or map key, and return the result of the lookup.
func lookup(contextChain *vector.Vector, name string) reflect.Value {
Outer:
    for i := contextChain.Len() - 1; i >= 0; i-- {
        v := contextChain.At(i).(reflect.Value)
        for v.IsValid() {
            typ := v.Type()
            if n := v.Type().NumMethod(); n > 0 {
                for i := 0; i < n; i++ {
                    m := typ.Method(i)
                    mtyp := m.Type
                    if m.Name == name && mtyp.NumIn() == 1 {
                        return v.Method(i).Call(nil)[0]
                    }
                }
            }
            switch av := v; av.Kind() {
            case reflect.Ptr:
                v = av.Elem()
            case reflect.Interface:
                v = av.Elem()
            case reflect.Struct:
                ret := av.FieldByName(name)
                if ret.IsValid() {
                    return ret
                } else {
                    continue Outer
                }
            case reflect.Map:
                ret := av.MapIndex(reflect.ValueOf(name))
                if ret.IsValid() {
                    return ret
                } else {
                    continue Outer
                }
            default:
                continue Outer
            }
        }
    }
    return reflect.Value{}
}

func isNil(v reflect.Value) bool {
    if !v.IsValid() || v.Interface() == nil {
        return true
    }

    valueInd := indirect(v)
<<<<<<< HEAD
    switch val := valueInd; val.Kind() {
    case reflect.Bool:
        return !val.Bool()
=======
    if valueInd == nil {
        return true
    }
    switch val := valueInd.(type) {
    case *reflect.BoolValue:
        return !val.Get()
>>>>>>> d6d24d8f
    }

    return false
}

func indirect(v reflect.Value) reflect.Value {
loop:
    for v.IsValid() {
        switch av := v; av.Kind() {
        case reflect.Ptr:
            v = av.Elem()
        case reflect.Interface:
            v = av.Elem()
        default:
            break loop
        }
    }
    return v
}

func renderSection(section *sectionElement, contextChain *vector.Vector, buf io.Writer) {
    value := lookup(contextChain, section.name)
    var context = contextChain.At(contextChain.Len() - 1).(reflect.Value)
    var contexts = new(vector.Vector)
    // if the value is nil, check if it's an inverted section
    isNil := isNil(value)
    if isNil && !section.inverted || !isNil && section.inverted {
        return
    } else {
        valueInd := indirect(value)
        switch val := valueInd; val.Kind() {
        case reflect.Slice:
            for i := 0; i < val.Len(); i++ {
                contexts.Push(val.Index(i))
            }
        case reflect.Array:
            for i := 0; i < val.Len(); i++ {
                contexts.Push(val.Index(i))
            }
        case reflect.Map, reflect.Struct:
            contexts.Push(value)
        default:
            contexts.Push(context)
        }
    }

    //by default we execute the section
    for j := 0; j < contexts.Len(); j++ {
        ctx := contexts.At(j).(reflect.Value)
        contextChain.Push(ctx)
        for i := 0; i < section.elems.Len(); i++ {
            renderElement(section.elems.At(i), contextChain, buf)
        }
        contextChain.Pop()
    }
}

func renderElement(element interface{}, contextChain *vector.Vector, buf io.Writer) {
    switch elem := element.(type) {
    case *textElement:
        buf.Write(elem.text)
    case *varElement:
        val := lookup(contextChain, elem.name)
        if val.IsValid() {
            if elem.raw {
                fmt.Fprint(buf, val.Interface())
            } else {
                s := fmt.Sprint(val.Interface())
                htmlEscape(buf, []byte(s))
            }
        }
    case *sectionElement:
        renderSection(elem, contextChain, buf)
    case *Template:
        elem.renderTemplate(contextChain, buf)
    }
}

func (tmpl *Template) renderTemplate(contextChain *vector.Vector, buf io.Writer) {
    for i := 0; i < tmpl.elems.Len(); i++ {
        renderElement(tmpl.elems.At(i), contextChain, buf)
    }
}

func (tmpl *Template) Render(context ...interface{}) string {
    var buf bytes.Buffer
    var contextChain vector.Vector
    for _, c := range context {
        val := reflect.ValueOf(c)
        contextChain.Push(val)
    }
    tmpl.renderTemplate(&contextChain, &buf)
    return buf.String()
}

func ParseString(data string) (*Template, os.Error) {
    cwd := os.Getenv("CWD")
    tmpl := Template{data, "{{", "}}", 0, 1, cwd, new(vector.Vector)}
    err := tmpl.parse()

    if err != nil {
        return nil, err
    }

    return &tmpl, err
}

func ParseFile(filename string) (*Template, os.Error) {
    data, err := ioutil.ReadFile(filename)
    if err != nil {
        return nil, err
    }

    dirname, _ := path.Split(filename)

    tmpl := Template{string(data), "{{", "}}", 0, 1, dirname, new(vector.Vector)}
    err = tmpl.parse()

    if err != nil {
        return nil, err
    }

    return &tmpl, nil
}

func Render(data string, context ...interface{}) string {
    tmpl, err := ParseString(data)

    if err != nil {
        return err.String()
    }

    return tmpl.Render(context...)
}

func RenderFile(filename string, context ...interface{}) string {
    tmpl, err := ParseFile(filename)

    if err != nil {
        return err.String()
    }

    return tmpl.Render(context...)
}<|MERGE_RESOLUTION|>--- conflicted
+++ resolved
@@ -417,18 +417,12 @@
     }
 
     valueInd := indirect(v)
-<<<<<<< HEAD
+    if !valueInd.IsValid() {
+        return true
+    }
     switch val := valueInd; val.Kind() {
     case reflect.Bool:
         return !val.Bool()
-=======
-    if valueInd == nil {
-        return true
-    }
-    switch val := valueInd.(type) {
-    case *reflect.BoolValue:
-        return !val.Get()
->>>>>>> d6d24d8f
     }
 
     return false
