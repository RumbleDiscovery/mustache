--- conflicted
+++ resolved
@@ -56,13 +56,7 @@
 
 ### Mustache spec compliance
 
-<<<<<<< HEAD
-[mustache/spec](https://github.com/mustache/spec) contains the formal standard for Mustache, and it is included as a
-submodule (using v1.1.3) for testing compliance. All of the tests pass (big thanks
-to [kei10in](https://github.com/kei10in)), though the optional lambda support has not been fully implemented.
-=======
-[mustache/spec](https://github.com/mustache/spec) contains the formal standard for Mustache, and it is included as a submodule (using v1.2.1) for testing compliance. All of the tests pass (big thanks to [kei10in](https://github.com/kei10in)), with the exception of the null interpolation tests added in v1.2.1. The optional inheritance and lambda support has not been implemented.
->>>>>>> ea8abd9a
+[mustache/spec](https://github.com/mustache/spec) contains the formal standard for Mustache, and it is included as a submodule (using v1.2.1) for testing compliance. All of the tests pass (big thanks to [kei10in](https://github.com/kei10in)), with the exception of the null interpolation tests added in v1.2.1. The optional inheritance and lambda support has not been fully implemented.
 
 ----
 
